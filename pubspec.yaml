name: flutter_gemma
<<<<<<< HEAD
description: "The plugin allows running the Gemma AI model locally on a device from a Flutter application."
=======
description: "The plugin allows running the Gemma AI model locally on a device from a Flutter application. Includes support for Gemma 3 Nano models with optimized MediaPipe GenAI v0.10.24."
>>>>>>> 8e0d33ec
version: 0.8.5
homepage: https://github.com/DenisovAV/flutter_gemma
repository: https://github.com/DenisovAV/flutter_gemma

platforms:
  android:
  ios:
  web:

environment:
  sdk: '>=3.4.0 <4.0.0'
  flutter: '>=3.24.0'

dependencies:
  flutter:
    sdk: flutter
  flutter_web_plugins:
    sdk: flutter
  large_file_handler: ^0.3.1
  path: ^1.9.0
  path_provider: ^2.1.4
  plugin_platform_interface: ^2.0.2
  shared_preferences: ^2.5.2

dev_dependencies:
  flutter_test:
    sdk: flutter
  flutter_lints: ^3.0.0
  pigeon: ^24.1.0

# For information on the generic Dart part of this file, see the
# following page: https://dart.dev/tools/pub/pubspec

# The following section is specific to Flutter packages.
flutter:
  # This section identifies this Flutter project as a plugin project.
  # The 'pluginClass' specifies the class (in Java, Kotlin, Swift, Objective-C, etc.)
  # which should be registered in the plugin registry. This is required for
  # using method channels.
  # The Android 'package' specifies package in which the registered class is.
  # This is required for using method channels on Android.
  # The 'ffiPlugin' specifies that native code should be built and bundled.
  # This is required for using `dart:ffi`.
  # All these are used by the tooling to maintain consistency when
  # adding or updating assets for this project.
  plugin:
    platforms:
      android:
        package: dev.flutterberlin.flutter_gemma
        pluginClass: FlutterGemmaPlugin
      ios:
        pluginClass: FlutterGemmaPlugin
      web:
        pluginClass: FlutterGemmaWeb
        fileName: web/flutter_gemma_web.dart

  # To add assets to your plugin package, add an assets section, like this:
  # assets:
  #   - images/a_dot_burr.jpeg
  #   - images/a_dot_ham.jpeg
  #
  # For details regarding assets in packages, see
  # https://flutter.dev/assets-and-images/#from-packages
  #
  # An image asset can refer to one or more resolution-specific "variants", see
  # https://flutter.dev/assets-and-images/#resolution-aware

  # To add custom fonts to your plugin package, add a fonts section here,
  # in this "flutter" section. Each entry in this list should have a
  # "family" key with the font family name, and a "fonts" key with a
  # list giving the asset and other descriptors for the font. For
  # example:
  # fonts:
  #   - family: Schyler
  #     fonts:
  #       - asset: fonts/Schyler-Regular.ttf
  #       - asset: fonts/Schyler-Italic.ttf
  #         style: italic
  #   - family: Trajan Pro
  #     fonts:
  #       - asset: fonts/TrajanPro.ttf
  #       - asset: fonts/TrajanPro_Bold.ttf
  #         weight: 700
  #
  # For details regarding fonts in packages, see
  # https://flutter.dev/custom-fonts/#from-packages<|MERGE_RESOLUTION|>--- conflicted
+++ resolved
@@ -1,9 +1,5 @@
 name: flutter_gemma
-<<<<<<< HEAD
-description: "The plugin allows running the Gemma AI model locally on a device from a Flutter application."
-=======
 description: "The plugin allows running the Gemma AI model locally on a device from a Flutter application. Includes support for Gemma 3 Nano models with optimized MediaPipe GenAI v0.10.24."
->>>>>>> 8e0d33ec
 version: 0.8.5
 homepage: https://github.com/DenisovAV/flutter_gemma
 repository: https://github.com/DenisovAV/flutter_gemma
